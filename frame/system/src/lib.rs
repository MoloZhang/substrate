--- conflicted
+++ resolved
@@ -406,7 +406,6 @@
 	}
 }
 
-<<<<<<< HEAD
 decl_module! {
 	pub struct Module<T: Trait> for enum Call where origin: T::Origin {
 		type Error = Error<T>;
@@ -510,7 +509,8 @@
 			storage::unhashed::kill_prefix(&prefix);
 		}
 	}
-=======
+}
+
 /// A phase of a block's execution.
 #[derive(Encode, Decode, RuntimeDebug)]
 #[cfg_attr(feature = "std", derive(Serialize, PartialEq, Eq, Clone))]
@@ -531,7 +531,6 @@
 	pub event: E,
 	/// The list of the topics this event has.
 	pub topics: Vec<T>,
->>>>>>> ab53994d
 }
 
 /// Origin for the System module.
@@ -559,8 +558,7 @@
 /// Exposed trait-generic origin type.
 pub type Origin<T> = RawOrigin<<T as Trait>::AccountId>;
 
-<<<<<<< HEAD
-=======
+
 // Create a Hash with 69 for each byte,
 // only used to build genesis config.
 #[cfg(feature = "std")]
@@ -802,7 +800,6 @@
 	}
 }
 
->>>>>>> ab53994d
 pub struct EnsureRoot<AccountId>(sp_std::marker::PhantomData<AccountId>);
 impl<
 	O: Into<Result<RawOrigin<AccountId>, O>> + From<RawOrigin<AccountId>>,
