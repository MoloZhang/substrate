[package]
name = "node-cli"
version = "2.0.0-rc3"
authors = ["Parity Technologies <admin@parity.io>"]
description = "Generic Substrate node implementation in Rust."
build = "build.rs"
edition = "2018"
license = "GPL-3.0-or-later WITH Classpath-exception-2.0"
default-run = "substrate"
homepage = "https://substrate.dev"
repository = "https://github.com/paritytech/substrate/"

[package.metadata.wasm-pack.profile.release]
# `wasm-opt` has some problems on linux, see
# https://github.com/rustwasm/wasm-pack/issues/781 etc.
wasm-opt = false

[package.metadata.docs.rs]
targets = ["x86_64-unknown-linux-gnu"]

[badges]
travis-ci = { repository = "paritytech/substrate" }
maintenance = { status = "actively-developed" }
is-it-maintained-issue-resolution = { repository = "paritytech/substrate" }
is-it-maintained-open-issues = { repository = "paritytech/substrate" }

[[bin]]
name = "substrate"
path = "bin/main.rs"
required-features = ["cli"]

[lib]
crate-type = ["cdylib", "rlib"]

[dependencies]
# third-party dependencies
codec = { package = "parity-scale-codec", version = "1.3.0" }
serde = { version = "1.0.102", features = ["derive"] }
futures = { version = "0.3.1", features = ["compat"] }
hex-literal = "0.2.1"
jsonrpc-core = "14.2.0"
log = "0.4.8"
rand = "0.7.2"
structopt = { version = "0.3.8", optional = true }
tracing = "0.1.10"
parking_lot = "0.10.0"

# primitives
sp-authority-discovery = { version = "2.0.0-rc3",  path = "../../../primitives/authority-discovery" }
sp-consensus-babe = { version = "0.8.0-rc3", path = "../../../primitives/consensus/babe" }
grandpa-primitives = { version = "2.0.0-rc3", package = "sp-finality-grandpa", path = "../../../primitives/finality-grandpa" }
sp-core = { version = "2.0.0-rc3", path = "../../../primitives/core" }
sp-runtime = { version = "2.0.0-rc3", path = "../../../primitives/runtime" }
sp-timestamp = { version = "2.0.0-rc3", default-features = false, path = "../../../primitives/timestamp" }
sp-finality-tracker = { version = "2.0.0-rc3", default-features = false, path = "../../../primitives/finality-tracker" }
sp-inherents = { version = "2.0.0-rc3", path = "../../../primitives/inherents" }
sp-keyring = { version = "2.0.0-rc3", path = "../../../primitives/keyring" }
sp-io = { version = "2.0.0-rc3", path = "../../../primitives/io" }
sp-consensus = { version = "0.8.0-rc3", path = "../../../primitives/consensus/common" }
sp-transaction-pool = { version = "2.0.0-rc3", path = "../../../primitives/transaction-pool" }

# client dependencies
sc-client-api = { version = "2.0.0-rc3", path = "../../../client/api" }
sc-chain-spec = { version = "2.0.0-rc3", path = "../../../client/chain-spec" }
sc-consensus = { version = "0.8.0-rc3", path = "../../../client/consensus/common" }
sc-transaction-pool = { version = "2.0.0-rc3", path = "../../../client/transaction-pool" }
sc-network = { version = "0.8.0-rc3", path = "../../../client/network" }
sc-consensus-babe = { version = "0.8.0-rc3", path = "../../../client/consensus/babe" }
grandpa = { version = "0.8.0-rc3", package = "sc-finality-grandpa", path = "../../../client/finality-grandpa" }
sc-client-db = { version = "0.8.0-rc3", default-features = false, path = "../../../client/db" }
sc-offchain = { version = "2.0.0-rc3", path = "../../../client/offchain" }
sc-rpc = { version = "2.0.0-rc3", path = "../../../client/rpc" }
sc-basic-authorship = { version = "0.8.0-rc3", path = "../../../client/basic-authorship" }
sc-service = { version = "0.8.0-rc3", default-features = false, path = "../../../client/service" }
sc-tracing = { version = "2.0.0-rc3", path = "../../../client/tracing" }
sc-telemetry = { version = "2.0.0-rc3", path = "../../../client/telemetry" }
sc-authority-discovery = { version = "0.8.0-rc3",  path = "../../../client/authority-discovery" }

# frame dependencies
pallet-indices = { version = "2.0.0-rc3", path = "../../../frame/indices" }
pallet-timestamp = { version = "2.0.0-rc3", default-features = false, path = "../../../frame/timestamp" }
pallet-contracts = { version = "2.0.0-rc3", path = "../../../frame/contracts" }
frame-system = { version = "2.0.0-rc3", path = "../../../frame/system" }
pallet-balances = { version = "2.0.0-rc3", path = "../../../frame/balances" }
pallet-transaction-payment = { version = "2.0.0-rc3", path = "../../../frame/transaction-payment" }
frame-support = { version = "2.0.0-rc3", default-features = false, path = "../../../frame/support" }
pallet-im-online = { version = "2.0.0-rc3", default-features = false, path = "../../../frame/im-online" }
pallet-authority-discovery = { version = "2.0.0-rc3", path = "../../../frame/authority-discovery" }
pallet-staking = { version = "2.0.0-rc3", path = "../../../frame/staking" }
pallet-grandpa = { version = "2.0.0-rc3", path = "../../../frame/grandpa" }

# node-specific dependencies
node-runtime = { version = "2.0.0-rc3", path = "../runtime" }
node-rpc = { version = "2.0.0-rc3", path = "../rpc" }
node-primitives = { version = "2.0.0-rc3", path = "../primitives" }
node-executor = { version = "2.0.0-rc3", path = "../executor" }

# CLI-specific dependencies
<<<<<<< HEAD
sc-cli = { version = "0.8.0-rc2", optional = true, path = "../../../client/cli" }
frame-utilities-cli = { version = "2.0.0-rc2", optional = true, features = ["balances"], path = "../../../utils/frame/frame-utilities-cli" }
frame-benchmarking-cli = { version = "2.0.0-rc2", optional = true, path = "../../../utils/frame/benchmarking-cli" }
node-inspect = { version = "0.8.0-rc2", optional = true, path = "../inspect" }
=======
sc-cli = { version = "0.8.0-rc3", optional = true, path = "../../../client/cli" }
frame-benchmarking-cli = { version = "2.0.0-rc3", optional = true, path = "../../../utils/frame/benchmarking-cli" }
node-inspect = { version = "0.8.0-rc3", optional = true, path = "../inspect" }
>>>>>>> f8935061

# WASM-specific dependencies
wasm-bindgen = { version = "0.2.57", optional = true }
wasm-bindgen-futures = { version = "0.4.7", optional = true }
browser-utils = { package = "substrate-browser-utils", path = "../../../utils/browser", optional = true, version = "0.8.0-rc3"}

[target.'cfg(target_arch="x86_64")'.dependencies]
node-executor = { version = "2.0.0-rc3", path = "../executor", features = [ "wasmtime" ] }
sc-cli = { version = "0.8.0-rc3", optional = true, path = "../../../client/cli", features = [ "wasmtime" ] }
sc-service = { version = "0.8.0-rc3", default-features = false, path = "../../../client/service", features = [ "wasmtime" ] }

[dev-dependencies]
sc-keystore = { version = "2.0.0-rc3", path = "../../../client/keystore" }
sc-consensus = { version = "0.8.0-rc3", path = "../../../client/consensus/common" }
sc-consensus-babe = { version = "0.8.0-rc3", features = ["test-helpers"], path = "../../../client/consensus/babe" }
sc-consensus-epochs = { version = "0.8.0-rc3", path = "../../../client/consensus/epochs" }
sc-service-test = { version = "2.0.0-rc3", path = "../../../client/service/test" }
futures = "0.3.4"
tempfile = "3.1.0"
assert_cmd = "1.0"
nix = "0.17"
serde_json = "1.0"
regex = "1"
platforms = "0.2.1"

[build-dependencies]
structopt = { version = "0.3.8", optional = true }
<<<<<<< HEAD
node-inspect = { version = "0.8.0-rc2", optional = true, path = "../inspect" }
frame-benchmarking-cli = { version = "2.0.0-rc2", optional = true, path = "../../../utils/frame/benchmarking-cli" }
substrate-build-script-utils = { version = "2.0.0-rc2", optional = true, path = "../../../utils/build-script-utils" }
frame-utilities-cli = { version = "2.0.0-rc2", optional = true, features = ["balances"], path = "../../../utils/frame/frame-utilities-cli" }
=======
node-inspect = { version = "0.8.0-rc3", optional = true, path = "../inspect" }
frame-benchmarking-cli = { version = "2.0.0-rc3", optional = true, path = "../../../utils/frame/benchmarking-cli" }
substrate-build-script-utils = { version = "2.0.0-rc3", optional = true, path = "../../../utils/build-script-utils" }
>>>>>>> f8935061

[build-dependencies.sc-cli]
version = "0.8.0-rc3"
package = "sc-cli"
path = "../../../client/cli"
optional = true

[features]
default = [ "cli" ]
browser = [
	"browser-utils",
	"wasm-bindgen",
	"wasm-bindgen-futures",
]
cli = [
	"node-executor/wasmi-errno",
	"node-inspect",
	"sc-cli",
	"frame-benchmarking-cli",
	"frame-utilities-cli",
	"sc-service/db",
	"structopt",
	"substrate-build-script-utils",
]
runtime-benchmarks = [
	"node-runtime/runtime-benchmarks",
	"frame-benchmarking-cli",
]<|MERGE_RESOLUTION|>--- conflicted
+++ resolved
@@ -96,16 +96,10 @@
 node-executor = { version = "2.0.0-rc3", path = "../executor" }
 
 # CLI-specific dependencies
-<<<<<<< HEAD
-sc-cli = { version = "0.8.0-rc2", optional = true, path = "../../../client/cli" }
-frame-utilities-cli = { version = "2.0.0-rc2", optional = true, features = ["balances"], path = "../../../utils/frame/frame-utilities-cli" }
-frame-benchmarking-cli = { version = "2.0.0-rc2", optional = true, path = "../../../utils/frame/benchmarking-cli" }
-node-inspect = { version = "0.8.0-rc2", optional = true, path = "../inspect" }
-=======
 sc-cli = { version = "0.8.0-rc3", optional = true, path = "../../../client/cli" }
+frame-utilities-cli = { version = "2.0.0-rc3", optional = true, features = ["balances"], path = "../../../utils/frame/frame-utilities-cli" }
 frame-benchmarking-cli = { version = "2.0.0-rc3", optional = true, path = "../../../utils/frame/benchmarking-cli" }
 node-inspect = { version = "0.8.0-rc3", optional = true, path = "../inspect" }
->>>>>>> f8935061
 
 # WASM-specific dependencies
 wasm-bindgen = { version = "0.2.57", optional = true }
@@ -133,16 +127,10 @@
 
 [build-dependencies]
 structopt = { version = "0.3.8", optional = true }
-<<<<<<< HEAD
-node-inspect = { version = "0.8.0-rc2", optional = true, path = "../inspect" }
-frame-benchmarking-cli = { version = "2.0.0-rc2", optional = true, path = "../../../utils/frame/benchmarking-cli" }
-substrate-build-script-utils = { version = "2.0.0-rc2", optional = true, path = "../../../utils/build-script-utils" }
-frame-utilities-cli = { version = "2.0.0-rc2", optional = true, features = ["balances"], path = "../../../utils/frame/frame-utilities-cli" }
-=======
 node-inspect = { version = "0.8.0-rc3", optional = true, path = "../inspect" }
 frame-benchmarking-cli = { version = "2.0.0-rc3", optional = true, path = "../../../utils/frame/benchmarking-cli" }
 substrate-build-script-utils = { version = "2.0.0-rc3", optional = true, path = "../../../utils/build-script-utils" }
->>>>>>> f8935061
+frame-utilities-cli = { version = "2.0.0-rc3", optional = true, features = ["balances"], path = "../../../utils/frame/frame-utilities-cli" }
 
 [build-dependencies.sc-cli]
 version = "0.8.0-rc3"
