--- conflicted
+++ resolved
@@ -19,18 +19,9 @@
 serde = "1.0.101"
 serde_json = "1.0.41"
 slog = { version = "2.5.2", features = ["nested-values"] }
-<<<<<<< HEAD
-tracing-core = "0.1.11"
-tracing-subscriber = "0.2.7"
-sp-tracing = { version = "2.0.0-rc5", path = "../../primitives/tracing" }
-sc-telemetry = { version = "2.0.0-rc5", path = "../telemetry" }
-
-[dev-dependencies]
-tracing = "0.1.16"
-=======
 tracing = "0.1.18"
+tracing-core = "0.1.13"
 tracing-subscriber = "0.2.10"
 sp-tracing = { version = "2.0.0-rc2", path = "../../primitives/tracing" }
 
-sc-telemetry = { version = "2.0.0-rc5", path = "../telemetry" }
->>>>>>> 0c3cdf16
+sc-telemetry = { version = "2.0.0-rc5", path = "../telemetry" }