// This file is part of Substrate.

// Copyright (C) 2017-2020 Parity Technologies (UK) Ltd.
// SPDX-License-Identifier: GPL-3.0-or-later WITH Classpath-exception-2.0

// This program is free software: you can redistribute it and/or modify
// it under the terms of the GNU General Public License as published by
// the Free Software Foundation, either version 3 of the License, or
// (at your option) any later version.

// This program is distributed in the hope that it will be useful,
// but WITHOUT ANY WARRANTY; without even the implied warranty of
// MERCHANTABILITY or FITNESS FOR A PARTICULAR PURPOSE. See the
// GNU General Public License for more details.

// You should have received a copy of the GNU General Public License
// along with this program. If not, see <https://www.gnu.org/licenses/>.
mod sandbox;

use codec::{Encode, Decode};
use hex_literal::hex;
use sp_core::{
	blake2_128, blake2_256, ed25519, sr25519, map, Pair,
	offchain::{OffchainExt, testing},
	traits::{Externalities, CallInWasm},
};
use sc_runtime_test::wasm_binary_unwrap;
use sp_state_machine::TestExternalities as CoreTestExternalities;
use test_case::test_case;
use sp_trie::{TrieConfiguration, trie_types::Layout};
use sp_wasm_interface::HostFunctions as _;
use sp_runtime::traits::BlakeTwo256;

use crate::WasmExecutionMethod;

pub type TestExternalities = CoreTestExternalities<BlakeTwo256, u64>;
type HostFunctions = sp_io::SubstrateHostFunctions;

fn call_in_wasm<E: Externalities>(
	function: &str,
	call_data: &[u8],
	execution_method: WasmExecutionMethod,
	ext: &mut E,
) -> Result<Vec<u8>, String> {
	let executor = crate::WasmExecutor::new(
		execution_method,
		Some(1024),
		HostFunctions::host_functions(),
		8,
	);
	executor.call_in_wasm(
		&wasm_binary_unwrap()[..],
		None,
		function,
		call_data,
		ext,
		sp_core::traits::MissingHostFunctions::Allow,
	)
}

#[test_case(WasmExecutionMethod::Interpreted)]
#[cfg_attr(feature = "wasmtime", test_case(WasmExecutionMethod::Compiled))]
fn returning_should_work(wasm_method: WasmExecutionMethod) {
	let mut ext = TestExternalities::default();
	let mut ext = ext.ext();

	let output = call_in_wasm(
		"test_empty_return",
		&[],
		wasm_method,
		&mut ext,
	).unwrap();
	assert_eq!(output, vec![0u8; 0]);
}

#[test_case(WasmExecutionMethod::Interpreted)]
#[cfg_attr(feature = "wasmtime", test_case(WasmExecutionMethod::Compiled))]
fn call_not_existing_function(wasm_method: WasmExecutionMethod) {
	let mut ext = TestExternalities::default();
	let mut ext = ext.ext();

	match call_in_wasm(
		"test_calling_missing_external",
		&[],
		wasm_method,
		&mut ext,
	) {
		Ok(_) => panic!("was expected an `Err`"),
		Err(e) => {
			match wasm_method {
				WasmExecutionMethod::Interpreted => assert_eq!(
					&format!("{:?}", e),
					"\"Trap: Trap { kind: Host(Other(\\\"Function `missing_external` is only a stub. Calling a stub is not allowed.\\\")) }\""
				),
				#[cfg(feature = "wasmtime")]
				WasmExecutionMethod::Compiled => assert!(
					format!("{:?}", e).contains("Wasm execution trapped: call to a missing function env:missing_external")
				),
			}
		}
	}
}

#[test_case(WasmExecutionMethod::Interpreted)]
#[cfg_attr(feature = "wasmtime", test_case(WasmExecutionMethod::Compiled))]
fn call_yet_another_not_existing_function(wasm_method: WasmExecutionMethod) {
	let mut ext = TestExternalities::default();
	let mut ext = ext.ext();

	match call_in_wasm(
		"test_calling_yet_another_missing_external",
		&[],
		wasm_method,
		&mut ext,
	) {
		Ok(_) => panic!("was expected an `Err`"),
		Err(e) => {
			match wasm_method {
				WasmExecutionMethod::Interpreted => assert_eq!(
					&format!("{:?}", e),
					"\"Trap: Trap { kind: Host(Other(\\\"Function `yet_another_missing_external` is only a stub. Calling a stub is not allowed.\\\")) }\""
				),
				#[cfg(feature = "wasmtime")]
				WasmExecutionMethod::Compiled => assert!(
					format!("{:?}", e).contains("Wasm execution trapped: call to a missing function env:yet_another_missing_external")
				),
			}
		}
	}
}

#[test_case(WasmExecutionMethod::Interpreted)]
#[cfg_attr(feature = "wasmtime", test_case(WasmExecutionMethod::Compiled))]
fn panicking_should_work(wasm_method: WasmExecutionMethod) {
	let mut ext = TestExternalities::default();
	let mut ext = ext.ext();

	let output = call_in_wasm(
		"test_panic",
		&[],
		wasm_method,
		&mut ext,
	);
	assert!(output.is_err());

	let output = call_in_wasm(
		"test_conditional_panic",
		&[0],
		wasm_method,
		&mut ext,
	);
	assert_eq!(Decode::decode(&mut &output.unwrap()[..]), Ok(Vec::<u8>::new()));

	let output = call_in_wasm(
		"test_conditional_panic",
		&vec![2].encode(),
		wasm_method,
		&mut ext,
	);
	assert!(output.is_err());
}

#[test_case(WasmExecutionMethod::Interpreted)]
#[cfg_attr(feature = "wasmtime", test_case(WasmExecutionMethod::Compiled))]
fn storage_should_work(wasm_method: WasmExecutionMethod) {
	let mut ext = TestExternalities::default();

	{
		let mut ext = ext.ext();
		ext.set_storage(b"foo".to_vec(), b"bar".to_vec());

		let output = call_in_wasm(
			"test_data_in",
			&b"Hello world".to_vec().encode(),
			wasm_method,
			&mut ext,
		).unwrap();

		assert_eq!(output, b"all ok!".to_vec().encode());
	}

	let expected = TestExternalities::new(sp_core::storage::Storage {
		top: map![
			b"input".to_vec() => b"Hello world".to_vec(),
			b"foo".to_vec() => b"bar".to_vec(),
			b"baz".to_vec() => b"bar".to_vec()
		],
		children_default: map![],
	});
	assert_eq!(ext, expected);
}

#[test_case(WasmExecutionMethod::Interpreted)]
#[cfg_attr(feature = "wasmtime", test_case(WasmExecutionMethod::Compiled))]
fn clear_prefix_should_work(wasm_method: WasmExecutionMethod) {
	let mut ext = TestExternalities::default();
	{
		let mut ext = ext.ext();
		ext.set_storage(b"aaa".to_vec(), b"1".to_vec());
		ext.set_storage(b"aab".to_vec(), b"2".to_vec());
		ext.set_storage(b"aba".to_vec(), b"3".to_vec());
		ext.set_storage(b"abb".to_vec(), b"4".to_vec());
		ext.set_storage(b"bbb".to_vec(), b"5".to_vec());

		// This will clear all entries which prefix is "ab".
		let output = call_in_wasm(
			"test_clear_prefix",
			&b"ab".to_vec().encode(),
			wasm_method,
			&mut ext,
		).unwrap();

		assert_eq!(output, b"all ok!".to_vec().encode());
	}

	let expected = TestExternalities::new(sp_core::storage::Storage {
		top: map![
			b"aaa".to_vec() => b"1".to_vec(),
			b"aab".to_vec() => b"2".to_vec(),
			b"bbb".to_vec() => b"5".to_vec()
		],
		children_default: map![],
	});
	assert_eq!(expected, ext);
}

#[test_case(WasmExecutionMethod::Interpreted)]
#[cfg_attr(feature = "wasmtime", test_case(WasmExecutionMethod::Compiled))]
fn blake2_256_should_work(wasm_method: WasmExecutionMethod) {
	let mut ext = TestExternalities::default();
	let mut ext = ext.ext();
	assert_eq!(
		call_in_wasm(
			"test_blake2_256",
			&[0],
			wasm_method,
			&mut ext,
		).unwrap(),
		blake2_256(&b""[..]).to_vec().encode(),
	);
	assert_eq!(
		call_in_wasm(
			"test_blake2_256",
			&b"Hello world!".to_vec().encode(),
			wasm_method,
			&mut ext,
		).unwrap(),
		blake2_256(&b"Hello world!"[..]).to_vec().encode(),
	);
}

#[test_case(WasmExecutionMethod::Interpreted)]
#[cfg_attr(feature = "wasmtime", test_case(WasmExecutionMethod::Compiled))]
fn blake2_128_should_work(wasm_method: WasmExecutionMethod) {
	let mut ext = TestExternalities::default();
	let mut ext = ext.ext();
	assert_eq!(
		call_in_wasm(
			"test_blake2_128",
			&[0],
			wasm_method,
			&mut ext,
		).unwrap(),
		blake2_128(&b""[..]).to_vec().encode(),
	);
	assert_eq!(
		call_in_wasm(
			"test_blake2_128",
			&b"Hello world!".to_vec().encode(),
			wasm_method,
			&mut ext,
		).unwrap(),
		blake2_128(&b"Hello world!"[..]).to_vec().encode(),
	);
}

#[test_case(WasmExecutionMethod::Interpreted)]
#[cfg_attr(feature = "wasmtime", test_case(WasmExecutionMethod::Compiled))]
fn sha2_256_should_work(wasm_method: WasmExecutionMethod) {
	let mut ext = TestExternalities::default();
	let mut ext = ext.ext();
	assert_eq!(
		call_in_wasm(
			"test_sha2_256",
			&[0],
			wasm_method,
			&mut ext,
		)
		.unwrap(),
		hex!("e3b0c44298fc1c149afbf4c8996fb92427ae41e4649b934ca495991b7852b855")
			.to_vec()
			.encode(),
	);
	assert_eq!(
		call_in_wasm(
			"test_sha2_256",
			&b"Hello world!".to_vec().encode(),
			wasm_method,
			&mut ext,
		)
		.unwrap(),
		hex!("c0535e4be2b79ffd93291305436bf889314e4a3faec05ecffcbb7df31ad9e51a")
			.to_vec()
			.encode(),
	);
}

#[test_case(WasmExecutionMethod::Interpreted)]
#[cfg_attr(feature = "wasmtime", test_case(WasmExecutionMethod::Compiled))]
fn twox_256_should_work(wasm_method: WasmExecutionMethod) {
	let mut ext = TestExternalities::default();
	let mut ext = ext.ext();
	assert_eq!(
		call_in_wasm(
			"test_twox_256",
			&[0],
			wasm_method,
			&mut ext,
		).unwrap(),
		hex!(
				"99e9d85137db46ef4bbea33613baafd56f963c64b1f3685a4eb4abd67ff6203a"
			).to_vec().encode(),
	);
	assert_eq!(
		call_in_wasm(
			"test_twox_256",
			&b"Hello world!".to_vec().encode(),
			wasm_method,
			&mut ext,
		).unwrap(),
		hex!(
				"b27dfd7f223f177f2a13647b533599af0c07f68bda23d96d059da2b451a35a74"
			).to_vec().encode(),
	);
}

#[test_case(WasmExecutionMethod::Interpreted)]
#[cfg_attr(feature = "wasmtime", test_case(WasmExecutionMethod::Compiled))]
fn twox_128_should_work(wasm_method: WasmExecutionMethod) {
	let mut ext = TestExternalities::default();
	let mut ext = ext.ext();
	assert_eq!(
		call_in_wasm(
			"test_twox_128",
			&[0],
			wasm_method,
			&mut ext,
		).unwrap(),
		hex!("99e9d85137db46ef4bbea33613baafd5").to_vec().encode(),
	);
	assert_eq!(
		call_in_wasm(
			"test_twox_128",
			&b"Hello world!".to_vec().encode(),
			wasm_method,
			&mut ext,
		).unwrap(),
		hex!("b27dfd7f223f177f2a13647b533599af").to_vec().encode(),
	);
}

#[test_case(WasmExecutionMethod::Interpreted)]
#[cfg_attr(feature = "wasmtime", test_case(WasmExecutionMethod::Compiled))]
fn ed25519_verify_should_work(wasm_method: WasmExecutionMethod) {
	let mut ext = TestExternalities::default();
	let mut ext = ext.ext();
	let key = ed25519::Pair::from_seed(&blake2_256(b"test"));
	let sig = key.sign(b"all ok!");
	let mut calldata = vec![];
	calldata.extend_from_slice(key.public().as_ref());
	calldata.extend_from_slice(sig.as_ref());

	assert_eq!(
		call_in_wasm(
			"test_ed25519_verify",
			&calldata.encode(),
			wasm_method,
			&mut ext,
		).unwrap(),
		true.encode(),
	);

	let other_sig = key.sign(b"all is not ok!");
	let mut calldata = vec![];
	calldata.extend_from_slice(key.public().as_ref());
	calldata.extend_from_slice(other_sig.as_ref());

	assert_eq!(
		call_in_wasm(
			"test_ed25519_verify",
			&calldata.encode(),
			wasm_method,
			&mut ext,
		).unwrap(),
		false.encode(),
	);
}

#[test_case(WasmExecutionMethod::Interpreted)]
#[cfg_attr(feature = "wasmtime", test_case(WasmExecutionMethod::Compiled))]
fn sr25519_verify_should_work(wasm_method: WasmExecutionMethod) {
	let mut ext = TestExternalities::default();
	let mut ext = ext.ext();
	let key = sr25519::Pair::from_seed(&blake2_256(b"test"));
	let sig = key.sign(b"all ok!");
	let mut calldata = vec![];
	calldata.extend_from_slice(key.public().as_ref());
	calldata.extend_from_slice(sig.as_ref());

	assert_eq!(
		call_in_wasm(
			"test_sr25519_verify",
			&calldata.encode(),
			wasm_method,
			&mut ext,
		).unwrap(),
		true.encode(),
	);

	let other_sig = key.sign(b"all is not ok!");
	let mut calldata = vec![];
	calldata.extend_from_slice(key.public().as_ref());
	calldata.extend_from_slice(other_sig.as_ref());

	assert_eq!(
		call_in_wasm(
			"test_sr25519_verify",
			&calldata.encode(),
			wasm_method,
			&mut ext,
		).unwrap(),
		false.encode(),
	);
}

#[test_case(WasmExecutionMethod::Interpreted)]
#[cfg_attr(feature = "wasmtime", test_case(WasmExecutionMethod::Compiled))]
fn ordered_trie_root_should_work(wasm_method: WasmExecutionMethod) {
	let mut ext = TestExternalities::default();
	let trie_input = vec![b"zero".to_vec(), b"one".to_vec(), b"two".to_vec()];
	assert_eq!(
		call_in_wasm(
			"test_ordered_trie_root",
			&[0],
			wasm_method,
			&mut ext.ext(),
		).unwrap(),
		Layout::<BlakeTwo256>::ordered_trie_root(trie_input.iter()).as_bytes().encode(),
	);
}

#[test_case(WasmExecutionMethod::Interpreted)]
#[cfg_attr(feature = "wasmtime", test_case(WasmExecutionMethod::Compiled))]
fn offchain_index(wasm_method: WasmExecutionMethod) {
	let mut ext = TestExternalities::default();
	let (offchain, _state) = testing::TestOffchainExt::new();
	ext.register_extension(OffchainExt::new(offchain));
	call_in_wasm(
		"test_offchain_index_set",
		&[0],
		wasm_method,
		&mut ext.ext(),
	).unwrap();

	use sp_core::offchain::storage::OffchainOverlayedChange;
	assert_eq!(
		ext.ext()
			.get_offchain_storage_changes()
			.get(sp_core::offchain::STORAGE_PREFIX, b"k"),
		Some(OffchainOverlayedChange::SetValue(b"v".to_vec()))
	);
}

#[test_case(WasmExecutionMethod::Interpreted)]
#[cfg_attr(feature = "wasmtime", test_case(WasmExecutionMethod::Compiled))]
fn offchain_local_storage_should_work(wasm_method: WasmExecutionMethod) {
	use sp_core::offchain::OffchainStorage;

	let mut ext = TestExternalities::default();
	let (offchain, state) = testing::TestOffchainExt::new();
	ext.register_extension(OffchainExt::new(offchain));
	assert_eq!(
		call_in_wasm(
			"test_offchain_local_storage",
			&[0],
			wasm_method,
			&mut ext.ext(),
		).unwrap(),
		true.encode(),
	);
	assert_eq!(state.read().persistent_storage.get(b"", b"test"), Some(vec![]));
}

#[test_case(WasmExecutionMethod::Interpreted)]
#[cfg_attr(feature = "wasmtime", test_case(WasmExecutionMethod::Compiled))]
fn offchain_http_should_work(wasm_method: WasmExecutionMethod) {
	let mut ext = TestExternalities::default();
	let (offchain, state) = testing::TestOffchainExt::new();
	ext.register_extension(OffchainExt::new(offchain));
	state.write().expect_request(testing::PendingRequest {
			method: "POST".into(),
			uri: "http://localhost:12345".into(),
			body: vec![1, 2, 3, 4],
			headers: vec![("X-Auth".to_owned(), "test".to_owned())],
			sent: true,
			response: Some(vec![1, 2, 3]),
			response_headers: vec![("X-Auth".to_owned(), "hello".to_owned())],
			..Default::default()
		},
	);

	assert_eq!(
		call_in_wasm(
			"test_offchain_http",
			&[0],
			wasm_method,
			&mut ext.ext(),
		).unwrap(),
		true.encode(),
	);
}

#[test_case(WasmExecutionMethod::Interpreted)]
#[cfg_attr(feature = "wasmtime", test_case(WasmExecutionMethod::Compiled))]
#[should_panic(expected = "Allocator ran out of space")]
fn should_trap_when_heap_exhausted(wasm_method: WasmExecutionMethod) {
	let mut ext = TestExternalities::default();

	let executor = crate::WasmExecutor::new(
		wasm_method,
		Some(17),  // `17` is the initial number of pages compiled into the binary.
		HostFunctions::host_functions(),
		8,
	);
	executor.call_in_wasm(
		&wasm_binary_unwrap()[..],
		None,
		"test_exhaust_heap",
		&[0],
		&mut ext.ext(),
		sp_core::traits::MissingHostFunctions::Allow,
	).unwrap();
}

#[test_case(WasmExecutionMethod::Interpreted)]
#[cfg_attr(feature = "wasmtime", test_case(WasmExecutionMethod::Compiled))]
fn returns_mutable_static(wasm_method: WasmExecutionMethod) {
	let runtime = crate::wasm_runtime::create_wasm_runtime_with_code(
		wasm_method,
		1024,
		&wasm_binary_unwrap()[..],
		HostFunctions::host_functions(),
		true,
	).expect("Creates runtime");

	let instance = runtime.new_instance().unwrap();
	let res = instance.call("returns_mutable_static", &[0]).unwrap();
	assert_eq!(33, u64::decode(&mut &res[..]).unwrap());

	// We expect that every invocation will need to return the initial
	// value plus one. If the value increases more than that then it is
	// a sign that the wasm runtime preserves the memory content.
	let res = instance.call("returns_mutable_static", &[0]).unwrap();
	assert_eq!(33, u64::decode(&mut &res[..]).unwrap());
}

// If we didn't restore the wasm instance properly, on a trap the stack pointer would not be
// returned to its initial value and thus the stack space is going to be leaked.
//
// See https://github.com/paritytech/substrate/issues/2967 for details
#[test_case(WasmExecutionMethod::Interpreted)]
#[cfg_attr(feature = "wasmtime", test_case(WasmExecutionMethod::Compiled))]
fn restoration_of_globals(wasm_method: WasmExecutionMethod) {
	// Allocate 32 pages (of 65536 bytes) which gives the runtime 2048KB of heap to operate on
	// (plus some additional space unused from the initial pages requested by the wasm runtime
	// module).
	//
	// The fixture performs 2 allocations of 768KB and this theoretically gives 1536KB, however, due
	// to our allocator algorithm there are inefficiencies.
	const REQUIRED_MEMORY_PAGES: u64 = 32;

	let runtime = crate::wasm_runtime::create_wasm_runtime_with_code(
		wasm_method,
		REQUIRED_MEMORY_PAGES,
		&wasm_binary_unwrap()[..],
		HostFunctions::host_functions(),
		true,
	).expect("Creates runtime");
	let instance = runtime.new_instance().unwrap();

	// On the first invocation we allocate approx. 768KB (75%) of stack and then trap.
	let res = instance.call("allocates_huge_stack_array", &true.encode());
	assert!(res.is_err());

	// On the second invocation we allocate yet another 768KB (75%) of stack
	let res = instance.call("allocates_huge_stack_array", &false.encode());
	assert!(res.is_ok());
}

#[test_case(WasmExecutionMethod::Interpreted)]
fn heap_is_reset_between_calls(wasm_method: WasmExecutionMethod) {
	let runtime = crate::wasm_runtime::create_wasm_runtime_with_code(
		wasm_method,
		1024,
		&wasm_binary_unwrap()[..],
		HostFunctions::host_functions(),
		true,
	).expect("Creates runtime");
	let instance = runtime.new_instance().unwrap();

	let heap_base = instance.get_global_const("__heap_base")
		.expect("`__heap_base` is valid")
		.expect("`__heap_base` exists")
		.as_i32()
		.expect("`__heap_base` is an `i32`");

	let params = (heap_base as u32, 512u32 * 64 * 1024).encode();
	instance.call("check_and_set_in_heap", &params).unwrap();

	// Cal it a second time to check that the heap was freed.
	instance.call("check_and_set_in_heap", &params).unwrap();
}

#[test_case(WasmExecutionMethod::Interpreted)]
#[cfg_attr(feature = "wasmtime", test_case(WasmExecutionMethod::Compiled))]
fn parallel_execution(wasm_method: WasmExecutionMethod) {
	let executor = std::sync::Arc::new(crate::WasmExecutor::new(
		wasm_method,
		Some(1024),
		HostFunctions::host_functions(),
		8,
	));
	let code_hash = blake2_256(wasm_binary_unwrap()).to_vec();
	let threads: Vec<_> = (0..8).map(|_|
		{
			let executor = executor.clone();
			let code_hash = code_hash.clone();
			std::thread::spawn(move || {
				let mut ext = TestExternalities::default();
				let mut ext = ext.ext();
				assert_eq!(
					executor.call_in_wasm(
						&wasm_binary_unwrap()[..],
						Some(code_hash.clone()),
						"test_twox_128",
						&[0],
						&mut ext,
						sp_core::traits::MissingHostFunctions::Allow,
					).unwrap(),
					hex!("99e9d85137db46ef4bbea33613baafd5").to_vec().encode(),
				);
			})
		}).collect();

	for t in threads.into_iter() {
		t.join().unwrap();
	}
}

#[test_case(WasmExecutionMethod::Interpreted)]
fn wasm_tracing_should_work(wasm_method: WasmExecutionMethod) {
<<<<<<< HEAD

	use std::sync::{Arc, Mutex};

	use sc_tracing::{SpanDatum, TraceEvent};

	struct TestTraceHandler(Arc<Mutex<Vec<SpanDatum>>>);

	impl sc_tracing::TraceHandler for TestTraceHandler {
		fn handle_span(&self, sd: SpanDatum) {
			self.0.lock().unwrap().push(sd);
		}

		fn handle_event(&self, _event: TraceEvent) {}
	}

	let traces = Arc::new(Mutex::new(Vec::new()));
	let handler = TestTraceHandler(traces.clone());

	// Create subscriber with wasm_tracing disabled
	let test_subscriber = sc_tracing::ProfilingSubscriber::new_with_handler(
		Box::new(handler), "integration_test_span_target");

	let _guard = tracing::subscriber::set_default(test_subscriber);

	let mut ext = TestExternalities::default();
	let mut ext = ext.ext();

	// Test tracing disabled
	assert!(!sp_tracing::wasm_tracing_enabled());

	let span_id = call_in_wasm(
		"test_enter_span",
		&[],
		wasm_method,
		&mut ext,
	).unwrap();

	assert_eq!(
		0u64.encode(),
		span_id
	);
	// Repeat to check span id always 0 when deactivated
	let span_id = call_in_wasm(
		"test_enter_span",
		&[],
		wasm_method,
		&mut ext,
	).unwrap();

	assert_eq!(
		0u64.encode(),
		span_id
	);

	call_in_wasm(
		"test_exit_span",
		&span_id.encode(),
		wasm_method,
		&mut ext,
	).unwrap();
	// Check span has not been recorded
	let len = traces.lock().unwrap().len();
	assert_eq!(len, 0);

	// Test tracing enabled
	sp_tracing::set_wasm_tracing(true);

	let span_id = call_in_wasm(
		"test_enter_span",
		&[],
		wasm_method,
		&mut ext,
	).unwrap();

	let span_id = u64::decode(&mut &span_id[..]).unwrap();

	assert!(
		span_id > 0
	);

	call_in_wasm(
		"test_exit_span",
		&span_id.encode(),
		wasm_method,
		&mut ext,
	).unwrap();

	// Check there is only the single trace
	let len = traces.lock().unwrap().len();
	assert_eq!(len, 1);

	let span_datum = traces.lock().unwrap().pop().unwrap();
	let values = span_datum.values;
	assert_eq!(span_datum.target, "integration_test_span_target");
	assert_eq!(span_datum.name, "integration_test_span_name");
	assert_eq!(values.bool_values.get("wasm").unwrap(), &true);
	assert_eq!(values.bool_values.get("is_valid_trace").unwrap(), &true);
=======
	//
	// use std::sync::{Arc, Mutex};
	// use sc_tracing::SpanDatum;
	//
	// struct TestTraceHandler(Arc<Mutex<Vec<SpanDatum>>>);
	//
	// impl sc_tracing::TraceHandler for TestTraceHandler {
	// 	fn handle_span(&self, sd: SpanDatum) {
	// 		self.0.lock().unwrap().push(sd);
	// 	}
	// }
	//
	// let traces = Arc::new(Mutex::new(Vec::new()));
	// let handler = TestTraceHandler(traces.clone());
	//
	// // Create subscriber with wasm_tracing disabled
	// let test_subscriber = sc_tracing::ProfilingSubscriber::new_with_handler(
	// 	Box::new(handler), "integration_test_span_target");
	//
	// let _guard = tracing::subscriber::set_default(test_subscriber);
	//
	// let mut ext = TestExternalities::default();
	// let mut ext = ext.ext();
	//
	// // Test tracing disabled
	// assert!(!sp_tracing::wasm_tracing_enabled());
	//
	// let span_id = call_in_wasm(
	// 	"test_enter_span",
	// 	&[],
	// 	wasm_method,
	// 	&mut ext,
	// ).unwrap();
	//
	// assert_eq!(
	// 	0u64.encode(),
	// 	span_id
	// );
	// // Repeat to check span id always 0 when deactivated
	// let span_id = call_in_wasm(
	// 	"test_enter_span",
	// 	&[],
	// 	wasm_method,
	// 	&mut ext,
	// ).unwrap();
	//
	// assert_eq!(
	// 	0u64.encode(),
	// 	span_id
	// );
	//
	// call_in_wasm(
	// 	"test_exit_span",
	// 	&span_id.encode(),
	// 	wasm_method,
	// 	&mut ext,
	// ).unwrap();
	// // Check span has not been recorded
	// let len = traces.lock().unwrap().len();
	// assert_eq!(len, 0);
	//
	// // Test tracing enabled
	// sp_tracing::set_wasm_tracing(true);
	//
	// let span_id = call_in_wasm(
	// 	"test_enter_span",
	// 	&[],
	// 	wasm_method,
	// 	&mut ext,
	// ).unwrap();
	//
	// let span_id = u64::decode(&mut &span_id[..]).unwrap();
	//
	// assert!(
	// 	span_id > 0
	// );
	//
	// call_in_wasm(
	// 	"test_exit_span",
	// 	&span_id.encode(),
	// 	wasm_method,
	// 	&mut ext,
	// ).unwrap();
	//
	// // Check there is only the single trace
	// let len = traces.lock().unwrap().len();
	// assert_eq!(len, 1);
	//
	// let span_datum = traces.lock().unwrap().pop().unwrap();
	// let values = span_datum.values;
	// assert_eq!(span_datum.target, "integration_test_span_target");
	// assert_eq!(span_datum.name, "integration_test_span_name");
	// assert_eq!(values.bool_values.get("wasm").unwrap(), &true);
	// assert_eq!(values.bool_values.get("is_valid_trace").unwrap(), &true);
>>>>>>> 3fb87a0c
}<|MERGE_RESOLUTION|>--- conflicted
+++ resolved
@@ -659,105 +659,6 @@
 
 #[test_case(WasmExecutionMethod::Interpreted)]
 fn wasm_tracing_should_work(wasm_method: WasmExecutionMethod) {
-<<<<<<< HEAD
-
-	use std::sync::{Arc, Mutex};
-
-	use sc_tracing::{SpanDatum, TraceEvent};
-
-	struct TestTraceHandler(Arc<Mutex<Vec<SpanDatum>>>);
-
-	impl sc_tracing::TraceHandler for TestTraceHandler {
-		fn handle_span(&self, sd: SpanDatum) {
-			self.0.lock().unwrap().push(sd);
-		}
-
-		fn handle_event(&self, _event: TraceEvent) {}
-	}
-
-	let traces = Arc::new(Mutex::new(Vec::new()));
-	let handler = TestTraceHandler(traces.clone());
-
-	// Create subscriber with wasm_tracing disabled
-	let test_subscriber = sc_tracing::ProfilingSubscriber::new_with_handler(
-		Box::new(handler), "integration_test_span_target");
-
-	let _guard = tracing::subscriber::set_default(test_subscriber);
-
-	let mut ext = TestExternalities::default();
-	let mut ext = ext.ext();
-
-	// Test tracing disabled
-	assert!(!sp_tracing::wasm_tracing_enabled());
-
-	let span_id = call_in_wasm(
-		"test_enter_span",
-		&[],
-		wasm_method,
-		&mut ext,
-	).unwrap();
-
-	assert_eq!(
-		0u64.encode(),
-		span_id
-	);
-	// Repeat to check span id always 0 when deactivated
-	let span_id = call_in_wasm(
-		"test_enter_span",
-		&[],
-		wasm_method,
-		&mut ext,
-	).unwrap();
-
-	assert_eq!(
-		0u64.encode(),
-		span_id
-	);
-
-	call_in_wasm(
-		"test_exit_span",
-		&span_id.encode(),
-		wasm_method,
-		&mut ext,
-	).unwrap();
-	// Check span has not been recorded
-	let len = traces.lock().unwrap().len();
-	assert_eq!(len, 0);
-
-	// Test tracing enabled
-	sp_tracing::set_wasm_tracing(true);
-
-	let span_id = call_in_wasm(
-		"test_enter_span",
-		&[],
-		wasm_method,
-		&mut ext,
-	).unwrap();
-
-	let span_id = u64::decode(&mut &span_id[..]).unwrap();
-
-	assert!(
-		span_id > 0
-	);
-
-	call_in_wasm(
-		"test_exit_span",
-		&span_id.encode(),
-		wasm_method,
-		&mut ext,
-	).unwrap();
-
-	// Check there is only the single trace
-	let len = traces.lock().unwrap().len();
-	assert_eq!(len, 1);
-
-	let span_datum = traces.lock().unwrap().pop().unwrap();
-	let values = span_datum.values;
-	assert_eq!(span_datum.target, "integration_test_span_target");
-	assert_eq!(span_datum.name, "integration_test_span_name");
-	assert_eq!(values.bool_values.get("wasm").unwrap(), &true);
-	assert_eq!(values.bool_values.get("is_valid_trace").unwrap(), &true);
-=======
 	//
 	// use std::sync::{Arc, Mutex};
 	// use sc_tracing::SpanDatum;
@@ -852,5 +753,4 @@
 	// assert_eq!(span_datum.name, "integration_test_span_name");
 	// assert_eq!(values.bool_values.get("wasm").unwrap(), &true);
 	// assert_eq!(values.bool_values.get("is_valid_trace").unwrap(), &true);
->>>>>>> 3fb87a0c
 }