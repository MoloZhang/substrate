= Contributing

The `Substrate` project is an **OPENISH Open Source Project**

== What?

Individuals making significant and valuable contributions are given commit-access to a project to contribute as they see fit. A project is more like an open wiki than a standard guarded open source project.

== Rules

There are a few basic ground-rules for contributors (including the maintainer(s) of the project):

. **No `--force` pushes** or modifying the master branch history in any way. If you need to rebase, ensure you do it in your own repo.
. **Non-master branches**, prefixed with a short name moniker (e.g. `gav-my-feature`) must be used for ongoing work.
. **All modifications** must be made in a **pull-request** to solicit feedback from other contributors.
. A pull-request *must not be merged until CI* has finished successfully.
. Contributors should adhere to the https://wiki.parity.io/Substrate-Style-Guide[house coding style].


== Merge Process

*In General*

A PR needs to be reviewed and approved by project maintainers unless:

- it does not alter any logic (e.g. comments, dependencies, docs), then it may be tagged https://github.com/paritytech/substrate/pulls?utf8=%E2%9C%93&q=is%3Apr+is%3Aopen+label%3AA2-insubstantial[`insubstantial`] and merged by its author once CI is complete.
- it is an urgent fix with no large change to logic, then it may be merged after a non-author contributor has approved the review once CI is complete.

*Labels TLDR:*

- `A-*` Pull request status. ONE REQUIRED.
- `B-*` Changelog and/or Runtime-upgrade post composition markers. ONE REQUIRED. (used by automation)
- `C-*` Release notes release-priority markers. EXACTLY ONE REQUIRED. (used by automation)
- `D-*` More general tags on the PR denoting various implications and requirements.

*Process:*

. Please tag each PR with exactly one `A`, `B` and `C` label at the minimum.
. Once a PR is ready for review please add the https://github.com/paritytech/substrate/pulls?q=is%3Apr+is%3Aopen+label%3AA0-pleasereview[`A0-pleasereview`] label. Generally PRs should sit with this label for 48 hours in order to garner feedback. It may be merged before if all relevant parties had a look at it.
. If the first review is not an approval, swap `A0-pleasereview` to any label `[A3, A7]` to indicate that the PR has received some feedback, but needs further work. For example. https://github.com/paritytech/substrate/labels/A3-inprogress[`A3-inprogress`] is a general indicator that the PR is work in progress and https://github.com/paritytech/substrate/labels/A4-gotissues[`A4-gotissues`] means that it has significant problems that need fixing. Once the work is done, change the label back to `A0-pleasereview`. You might end up swapping a few times back and forth to climb up the A label group. Once a PR is https://github.com/paritytech/substrate/labels/A8-mergeoncegreen[`A8-mergeoncegreen`], it is ready to merge.
. PRs must be tagged with respect to _release notes_ with https://github.com/paritytech/substrate/labels/B0-silent[`B0-silent`] and `B1-..`. The former indicates that no changes should be mentioned in any release notes. The latter indicates that the changes should be reported in the corresponding release note
. PRs that break the external API must be tagged with https://github.com/paritytech/substrate/labels/D2-breaksapi[`D2-breaksapi`], when it changes the FRAME or consensus of running system with https://github.com/paritytech/substrate/labels/B3-breaksconsensus[`B3-breaksconsensus`].
. PRs should be labeled with their release importance via the `C1-C9`.
. PRs should be categorized into projects.
. No PR should be merged until all reviews' comments are addressed and CI is successful.

*Reviewing pull requests*:

When reviewing a pull request, the end-goal is to suggest useful changes to the author. Reviews should finish with approval unless there are issues that would result in:

. Buggy behavior.
. Undue maintenance burden.
. Breaking with house coding style.
. Pessimization (i.e. reduction of speed as measured in the projects benchmarks).
. Feature reduction (i.e. it removes some aspect of functionality that a significant minority of users rely on).
. Uselessness (i.e. it does not strictly add a feature or fix a known issue).

*Reviews may not be used as an effective veto for a PR because*:

. There exists a somewhat cleaner/better/faster way of accomplishing the same feature/fix.
. It does not fit well with some other contributors' longer-term vision for the project.

=== Updating Polkadot as well

**All pull requests will be checked against either Polkadot master, or your provided Polkadot companion PR**. That is, If your PR changes the external APIs or interfaces used by Polkadot. If you tagged the PR with `breaksapi` or `breaksconsensus` this is most certainly the case, in all other cases check for it by running step 1 below.

To create a Polkadot companion PR:

. Pull latest Polkadot master (or clone it, if you haven't yet).
. Override your local cargo config to point to your local substrate (pointing to your WIP branch): place `paths = ["path/to/substrate"]` in `~/.cargo/config`.
. Make the changes required and build polkadot locally.
<<<<<<< HEAD
. Submit all this as a PR against the Polkadot Repo. Link to your Polkadot PR in the _description_ of your Substrate PR as "polkadot companion: [URL]" OR use the same name for your Polkdadot branch as the Substrate branch.
=======
. Submit all this as a PR against the Polkadot Repo. Link to your Polkadot PR in the _description_ of your Substrate PR as "polkadot companion: [URL]"
>>>>>>> 60e3a693
. Now you should see that the `check_polkadot` CI job will build your Substrate PR agains the mentioned Polkadot branch in your PR description.
. Wait for reviews on both
. Once both PRs have been green lit, they can both be merged 🍻.

If your PR is reviewed well, but a Polkadot PR is missing, signal it with https://github.com/paritytech/substrate/labels/A7-needspolkadotpr[`A7-needspolkadotpr`] to prevent it from getting automatically merged.

As there might be multiple pending PRs that might conflict with one another, a) you should not merge the substrate PR until the Polkadot PR has also been reviewed and b) both should be merged pretty quickly after another to not block others.

== Helping out

We use https://github.com/paritytech/substrate/labels[labels] to manage PRs and issues and communicate state of a PR. Please familiarize yourself with them. Furthermore we are organizing issues in https://github.com/paritytech/substrate/milestones[milestones]. Best way to get started is to a pick a ticket from the current milestone tagged https://github.com/paritytech/substrate/issues?q=is%3Aissue+is%3Aopen+label%3AQ2-easy[`easy`] or https://github.com/paritytech/substrate/issues?q=is%3Aissue+is%3Aopen+label%3AQ3-medium[`medium`] and get going or https://github.com/paritytech/substrate/issues?q=is%3Aissue+is%3Aopen+label%3AX1-mentor[`mentor`] and get in contact with the mentor offering their support on that larger task.

== Issues
Please label issues with the following labels:

. `I-*` Issue severity and type. EXACTLY ONE REQUIRED.
. `P-*` Issue priority. AT MOST ONE ALLOWED.
. `Q-*` Issue difficulty. AT MOST ONE ALLOWED.
. `Z-*` More general tags on the issue, denoting context and resolution.

== Releases

Declaring formal releases remains the prerogative of the project maintainer(s).

== Changes to this arrangement

This is an experiment and feedback is welcome! This document may also be subject to pull-requests or changes by contributors where you believe you have something valuable to add or change.

== Heritage

These contributing guidelines are modified from the "OPEN Open Source Project" guidelines for the Level project: https://github.com/Level/community/blob/master/CONTRIBUTING.md<|MERGE_RESOLUTION|>--- conflicted
+++ resolved
@@ -69,11 +69,7 @@
 . Pull latest Polkadot master (or clone it, if you haven't yet).
 . Override your local cargo config to point to your local substrate (pointing to your WIP branch): place `paths = ["path/to/substrate"]` in `~/.cargo/config`.
 . Make the changes required and build polkadot locally.
-<<<<<<< HEAD
-. Submit all this as a PR against the Polkadot Repo. Link to your Polkadot PR in the _description_ of your Substrate PR as "polkadot companion: [URL]" OR use the same name for your Polkdadot branch as the Substrate branch.
-=======
 . Submit all this as a PR against the Polkadot Repo. Link to your Polkadot PR in the _description_ of your Substrate PR as "polkadot companion: [URL]"
->>>>>>> 60e3a693
 . Now you should see that the `check_polkadot` CI job will build your Substrate PR agains the mentioned Polkadot branch in your PR description.
 . Wait for reviews on both
 . Once both PRs have been green lit, they can both be merged 🍻.
